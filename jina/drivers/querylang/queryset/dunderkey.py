--- conflicted
+++ resolved
@@ -32,12 +32,9 @@
 
 ## This module deals with code regarding handling the double
 ## underscore separated keys
-<<<<<<< HEAD
+
 from typing import Tuple, Dict, Any, Optional
-=======
-from typing import Tuple, Dict, Any
 
->>>>>>> 72339c2c
 from google.protobuf.struct_pb2 import Struct
 
 from .helper import *
@@ -121,41 +118,25 @@
 
     """
 
-<<<<<<< HEAD
-    if isinstance(_dict, Struct):
-        _dict = json_format.MessageToDict(_dict)
 
     try:
         part1, part2 = key.split('__', 1)
     except ValueError:
         part1, part2 = key, ''
-=======
-    parts = key.split('__', 1)
->>>>>>> 72339c2c
 
     try:
-        result = _dict[int(part1)]
+        part1 = int(part1)  # parse int parameter
     except ValueError:
-<<<<<<< HEAD
-        if isinstance(_dict, dict):
-            result = _dict[part1]
-        else:
-            result = getattr(_dict, part1)
+        pass
+
+    if isinstance(part1, int):
+        result = guard_iter(_dict)[part1]
+    elif isinstance(_dict, dict) or isinstance(_dict, Struct):
+        result = _dict[part1]
+    else:
+        result = getattr(_dict, part1)
 
     return dunder_get(result, part2) if part2 else result
-=======
-        pass
-
-    if isinstance(parts[0], int):
-        result = guard_iter(_dict)[parts[0]]
-    elif isinstance(_dict, dict) or isinstance(_dict, Struct):
-        result = _dict[parts[0]]
-    else:
-        result = getattr(_dict, parts[0])
-
-    return result if len(parts) == 1 else dunder_get(result, parts[1])
->>>>>>> 72339c2c
-
 
 def undunder_keys(_dict: Dict) -> Dict:
     """Returns dict with the dunder keys converted back to nested dicts
