__copyright__ = "Copyright (c) 2020 Jina AI Limited. All rights reserved."
__license__ = "Apache-2.0"

from typing import Tuple, Dict, Union

import numpy as np

from .. import BaseCrafter
from .helper import _crop_image, _move_channel_axis, _load_image


class ImageCropper(BaseCrafter):
    """
    :class:`ImageCropper` crops the image with the specific crop box. The coordinate is the same coordinate-system in
        the :py:mode:`PIL.Image`.
    """

    def __init__(self, top: int, left: int, height: int, width: int, channel_axis: int = -1, *args, **kwargs):
        """

        :param top: the vertical coordinate of the top left corner of the crop box.
        :param left: the horizontal coordinate of the top left corner of the crop box.
        :param height: the height of the crop box.
        :param width: the width of the crop box.
        :param channel_axis: the axis refering to the channels
        """
        super().__init__(*args, **kwargs)
        self.top = top
        self.left = left
        self.height = height
        self.width = width
        self.channel_axis = channel_axis

    def craft(self, blob: 'np.ndarray', *args, **kwargs) -> Dict:
        """
        Crop the input image array.

        :param blob: the ndarray of the image
        :returns: a chunk dict with the cropped image
        """
        raw_img = _load_image(blob, self.channel_axis)
<<<<<<< HEAD
        _img, top, left = _crop_image(raw_img, target_size=(self.width, self.height), top=self.top, left=self.left)
        img = _move_channel_axis(np.asarray(_img), -1, self.channel_axis)
=======
        _img, top, left = _crop_image(raw_img, target_size=(self.height, self.width), top=self.top, left=self.left)
        img = _restore_channel_axis(np.asarray(_img), self.channel_axis)
>>>>>>> 623fb07d
        return dict(offset=0, weight=1., blob=img.astype('float32'), location=(top, left))


class CenterImageCropper(BaseCrafter):
    """
    :class:`CenterImageCropper` crops the image with the center crop box. The coordinate is the same coordinate-system
        in the :py:mode:`PIL.Image`.
    """

    def __init__(self,
                 target_size: Union[Tuple[int, int], int],
                 channel_axis: int = -1,
                 *args,
                 **kwargs):
        """

        :param target_size: desired output size. If size is a sequence like (h, w), the output size will be matched to
            this. If size is an int, the output will have the same height and width as the `target_size`.
        """
        super().__init__(*args, **kwargs)
        self.target_size = target_size
        self.channel_axis = channel_axis

    def craft(self, blob: 'np.ndarray', *args, **kwargs) -> Dict:
        """
        Crop the input image array.

        :param blob: the ndarray of the image
        :return: a chunk dict with the cropped image
        """
        raw_img = _load_image(blob, self.channel_axis)
        _img, top, left = _crop_image(raw_img, self.target_size, how='center')
        img = _move_channel_axis(np.asarray(_img), -1, self.channel_axis)
        return dict(offset=0, weight=1., blob=img.astype('float32'), location=(top, left))<|MERGE_RESOLUTION|>--- conflicted
+++ resolved
@@ -39,13 +39,8 @@
         :returns: a chunk dict with the cropped image
         """
         raw_img = _load_image(blob, self.channel_axis)
-<<<<<<< HEAD
-        _img, top, left = _crop_image(raw_img, target_size=(self.width, self.height), top=self.top, left=self.left)
+        _img, top, left = _crop_image(raw_img, target_size=(self.height, self.width), top=self.top, left=self.left)
         img = _move_channel_axis(np.asarray(_img), -1, self.channel_axis)
-=======
-        _img, top, left = _crop_image(raw_img, target_size=(self.height, self.width), top=self.top, left=self.left)
-        img = _restore_channel_axis(np.asarray(_img), self.channel_axis)
->>>>>>> 623fb07d
         return dict(offset=0, weight=1., blob=img.astype('float32'), location=(top, left))
 
 
