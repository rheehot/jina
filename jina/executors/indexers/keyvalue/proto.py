--- conflicted
+++ resolved
@@ -39,11 +39,7 @@
         """
         return gzip.open(self.index_abspath, 'w' + self.mode, compresslevel=self.compress_level)
 
-<<<<<<< HEAD
-    def query(self, key: int) -> 'jina_pb2.Document':
-=======
     def query(self, key: int) -> Optional['jina_pb2.Document']:
->>>>>>> d5834a3b
         """ Find the protobuf chunk/doc using id
 
         :param key: ``id``
