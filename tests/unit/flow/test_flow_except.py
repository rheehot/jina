--- conflicted
+++ resolved
@@ -18,15 +18,9 @@
             self.assertEqual(req.status.code, jina_pb2.Status.ERROR)
             self.assertEqual(req.status.details[0].pod, 'r1')
 
-<<<<<<< HEAD
-        f = (Flow().add(name='r1', uses='!BaseDocCrafter')
+        f = (Flow().add(name='r1', uses='!BaseCrafter')
              .add(name='r2', uses='!BaseEncoder')
              .add(name='r3', uses='!BaseEncoder'))
-=======
-        f = (Flow().add(name='r1', yaml_path='!BaseCrafter')
-             .add(name='r2', yaml_path='!BaseEncoder')
-             .add(name='r3', yaml_path='!BaseEncoder'))
->>>>>>> 3b21955e
 
         # always test two times, make sure the flow still works after it fails on the first
         with f:
@@ -60,16 +54,9 @@
             self.assertTrue(req.status.details[0].exception.startswith('ZeroDivisionError'))
             self.assertTrue(req.status.details[1].exception.startswith('NotImplementedError'))
 
-<<<<<<< HEAD
         f = (Flow().add(name='r1', uses='_forward')
              .add(name='r2', uses='!DummyCrafter', replicas=3)
-             .add(uses='- !UnarySegmentDriver {}')
              .add(name='r3', uses='!BaseEncoder'))
-=======
-        f = (Flow().add(name='r1', yaml_path='_forward')
-             .add(name='r2', yaml_path='!DummyCrafter', replicas=3)
-             .add(name='r3', yaml_path='!BaseEncoder'))
->>>>>>> 3b21955e
 
         with f:
             f.dry_run()
