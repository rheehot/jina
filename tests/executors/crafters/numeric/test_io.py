import unittest

import numpy as np
from jina.executors.crafters.numeric.io import ArrayStringReader, ArrayBytesReader
from tests import JinaTestCase


class MyTestCase(JinaTestCase):
    def test_array_reader(self):
        size = 8
        sample_array = np.random.rand(size).astype('float32')
        text = ','.join([str(x) for x in sample_array])

<<<<<<< HEAD
        reader = ArrayStringReader()
        crafted_doc = reader.craft(text, 0)

        np.testing.assert_array_equal(crafted_doc['blob'], sample_array)

    def test_bytes_reader(self):
        size = 8
        sample_array = np.random.rand(size).astype('float32')
        array_bytes = sample_array.tobytes()

        reader = ArrayBytesReader()
        crafted_doc = reader.craft(array_bytes, 0)

        np.testing.assert_array_equal(crafted_doc['blob'], sample_array)

    def test_bytes_reader_int_type(self):
        size = 8
        sample_array = np.random.rand(size).astype('int')
        array_bytes = sample_array.tobytes()

        reader = ArrayBytesReader(as_type='int')
        crafted_doc = reader.craft(array_bytes, 0)

        np.testing.assert_array_equal(crafted_doc['blob'], sample_array)

    def test_bytes_reader_wrong_type(self):
        size = 8
        sample_array = np.random.rand(size).astype('float32')
        array_bytes = sample_array.tobytes()

        reader = ArrayBytesReader(as_type='float64')
        crafted_doc = reader.craft(array_bytes, 0)

        self.assertEqual(crafted_doc['blob'].shape[0], size / 2)
=======
        reader = ArrayReader()
        crafted_doc = reader.craft(text, 0)

        np.testing.assert_array_equal(crafted_doc['blob'], sample_array)
>>>>>>> dcf1b583


if __name__ == '__main__':
    unittest.main()<|MERGE_RESOLUTION|>--- conflicted
+++ resolved
@@ -11,10 +11,10 @@
         sample_array = np.random.rand(size).astype('float32')
         text = ','.join([str(x) for x in sample_array])
 
-<<<<<<< HEAD
         reader = ArrayStringReader()
         crafted_doc = reader.craft(text, 0)
 
+        self.assertEqual(crafted_doc['blob'].shape[0], size)
         np.testing.assert_array_equal(crafted_doc['blob'], sample_array)
 
     def test_bytes_reader(self):
@@ -25,6 +25,7 @@
         reader = ArrayBytesReader()
         crafted_doc = reader.craft(array_bytes, 0)
 
+        self.assertEqual(crafted_doc['blob'].shape[0], size)
         np.testing.assert_array_equal(crafted_doc['blob'], sample_array)
 
     def test_bytes_reader_int_type(self):
@@ -35,6 +36,7 @@
         reader = ArrayBytesReader(as_type='int')
         crafted_doc = reader.craft(array_bytes, 0)
 
+        self.assertEqual(crafted_doc['blob'].shape[0], size)
         np.testing.assert_array_equal(crafted_doc['blob'], sample_array)
 
     def test_bytes_reader_wrong_type(self):
@@ -46,12 +48,6 @@
         crafted_doc = reader.craft(array_bytes, 0)
 
         self.assertEqual(crafted_doc['blob'].shape[0], size / 2)
-=======
-        reader = ArrayReader()
-        crafted_doc = reader.craft(text, 0)
-
-        np.testing.assert_array_equal(crafted_doc['blob'], sample_array)
->>>>>>> dcf1b583
 
 
 if __name__ == '__main__':
